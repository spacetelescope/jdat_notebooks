{
 "cells": [
  {
   "cell_type": "markdown",
   "metadata": {},
   "source": [
    "# NIRCam Preimaging: MIRAGE Simulations"
   ]
  },
  {
   "cell_type": "markdown",
   "metadata": {},
   "source": [
    "**Use case:** Simulation of NIRCam pre-imaging for NIRSpec.<br>\n",
    "**Data:** JWST simulated NIRCam data from MIRAGE; LMC.<br>\n",
    "**Tools:**  mirage, jwst, astropy, grismconf, nircam_gsim.<br>\n",
    "**Cross-intrument:** NIRCam. <br>\n",
    "**Documentation:** This notebook is part of a STScI's larger [post-pipeline Data Analysis Tools Ecosystem](https://jwst-docs.stsci.edu/jwst-post-pipeline-data-analysis).<br>\n",
    "\n",
    "## Introduction\n",
    "\n",
    "\n",
    "This notebook shows step-by-step instructions to simulate images of the JWST LMC astrometric calibration field. The NIRCam images are simulated using the software [MIRAGE](https://jwst-docs.stsci.edu/jwst-other-tools/mirage-data-simulator). The observation is designed in APT. The APT output is used as input of MIRAGE.\n",
    "\n",
    "This Notebook must be executed from an environment that has MIRAGE installed. Follow the instructions in the [Installing MIRAGE webpage](https://mirage-data-simulator.readthedocs.io/en/latest/install.html) before executing this Jupyter Notebook. \n",
    "\n",
    "### MIRAGE Tutorials\n",
    "\n",
    "This notebook provides an example of running MIRAGE in a specific science use case. For a broader tutorial on running MIRAGE, it is suggested you review the [Jwebbinar Number 10](https://www.stsci.edu/jwst/science-execution/jwebbinars).\n",
    "\n"
   ]
  },
  {
   "cell_type": "code",
   "execution_count": null,
   "metadata": {},
   "outputs": [],
   "source": [
    "import os\n",
    "from glob import glob\n",
    "import shutil\n",
    "import yaml\n",
    "import zipfile\n",
    "import urllib.request\n",
    "\n",
    "os.environ[\"PYSYN_CDBS\"] = \"./grp/redcat/trds/\"\n",
    "synphot_folder = './grp'\n",
    "\n",
    "synExist = os.path.exists(synphot_folder)\n",
    "if not synExist:\n",
    "    os.makedirs(synphot_folder)\n",
    "    \n",
    "# mirage imports\n",
    "from mirage.imaging_simulator import ImgSim\n",
    "from mirage.seed_image import catalog_seed_image\n",
    "from mirage.dark import dark_prep\n",
    "from mirage.ramp_generator import obs_generator\n",
    "from mirage.yaml import yaml_generator\n",
    "from mirage.reference_files import downloader\n",
    "\n",
    "from astropy.table import Table\n",
    "from astropy.io import fits\n"
   ]
  },
  {
   "cell_type": "code",
   "execution_count": null,
   "metadata": {},
   "outputs": [],
   "source": [
    "%matplotlib inline\n",
    "import matplotlib.pyplot as plt"
   ]
  },
  {
   "cell_type": "markdown",
   "metadata": {},
   "source": [
    "## Setting things up"
   ]
  },
  {
   "cell_type": "markdown",
   "metadata": {},
   "source": [
    "After activating the environment with MIRAGE and beginning a Jupyter Notebook session, we begin by defining the working directory"
   ]
  },
  {
   "cell_type": "code",
   "execution_count": null,
   "metadata": {},
   "outputs": [],
   "source": [
    "path='./'  # write here your working directory\n",
    "\n",
    "os.chdir(path)"
   ]
  },
  {
   "cell_type": "code",
   "execution_count": null,
   "metadata": {},
   "outputs": [],
   "source": [
    "pwd"
   ]
  },
  {
   "cell_type": "markdown",
   "metadata": {},
   "source": [
    "*Developer Note:*\n",
    "Find out a way to install the mirage data for the testing CI. Right now the data size is too"
   ]
  },
  {
   "cell_type": "markdown",
   "metadata": {},
   "source": [
    "Mirage is accompanied by a set of reference files that are used to construct the simulated data. Here we define the location of the MIRAGE data. This is the directory that contains the reference files associated with MIRAGE. \n",
    "For users at STScI, this is the location of MIRAGE data:"
   ]
  },
  {
   "cell_type": "code",
   "execution_count": null,
   "metadata": {},
   "outputs": [],
   "source": [
<<<<<<< HEAD
    "#/Users/ofox/code/mirage/examples/mirage_data\n",
    "#if os.environ.get('MIRAGE_DATA', None) is None:\n",
=======
>>>>>>> 94aa1c7b
    "os.environ['MIRAGE_DATA'] = './mirage_data/'\n"
   ]
  },
  {
   "cell_type": "markdown",
   "metadata": {},
   "source": [
    "### Download reference files. This will take a long time. You will need around ~100 GB of space.\n",
    "\n",
    "If the user is outside of STScI then the reference files must be downloaded using the \"downloader\" module. Please follow the instructions in https://mirage-data-simulator.readthedocs.io/en/latest/reference_files.html and create an appropriate MIRAGE_DATA location. "
   ]
  },
  {
   "cell_type": "code",
   "execution_count": null,
   "metadata": {},
   "outputs": [],
   "source": [
    "download_path = './'"
   ]
  },
  {
   "cell_type": "code",
   "execution_count": null,
   "metadata": {},
   "outputs": [],
   "source": [
    "downloader.download_reffiles(download_path, instrument='FGS', dark_type='linearized', skip_darks=False, single_dark=True, skip_cosmic_rays=False, skip_psfs=False)"
   ]
  },
  {
   "cell_type": "code",
   "execution_count": null,
   "metadata": {},
   "outputs": [],
   "source": [
    "downloader.download_reffiles(download_path, instrument='NIRCam', dark_type='linearized', skip_darks=False, single_dark=True, skip_cosmic_rays=False, skip_psfs=False)"
   ]
  },
  {
   "cell_type": "markdown",
   "metadata": {},
   "source": [
    "# Download Data"
   ]
  },
  {
   "cell_type": "code",
   "execution_count": null,
   "metadata": {},
   "outputs": [],
   "source": [
    "boxlink = 'https://data.science.stsci.edu/redirect/JWST/jwst-data_analysis_tools/preimaging_notebooks/preimaging.zip'\n",
    "boxfile = './preimaging.zip'\n",
    "\n",
    "# Download zip file\n",
    "if not os.path.exists(boxfile):\n",
    "    urllib.request.urlretrieve(boxlink, boxfile)\n",
    "    \n",
    "    zf = zipfile.ZipFile(boxfile, 'r')\n",
    "    zf.extractall()"
   ]
  },
  {
   "cell_type": "markdown",
   "metadata": {},
   "source": [
    "## Generating input yaml files\n",
    "\n",
    "We begin the simulation using the programme's APT file. The xml and pointings files must be exported from APT, and are then used as input to the yaml_generator, which will generate a series of yaml input files.\n",
    "\n",
    "From APT we export two files: the xml and pointing files. These should be in the working directory.\n"
   ]
  },
  {
   "cell_type": "code",
   "execution_count": null,
   "metadata": {},
   "outputs": [],
   "source": [
    "# Specify the xml and pointing files exported from APT\n",
    "xml_file = os.path.join('preimaging', 'NRC21_pid1069_2018_rev2.xml')\n",
    "pointing_file = os.path.join('preimaging', 'NRC21_pid1069_2018_rev2.pointing')"
   ]
  },
  {
   "cell_type": "markdown",
   "metadata": {},
   "source": [
    "Additional optional data to be included."
   ]
  },
  {
   "cell_type": "code",
   "execution_count": null,
   "metadata": {},
   "outputs": [],
   "source": [
    "# Optionally set the telescope roll angle (PAV3) for the observations\n",
    "pav3=0.0\n",
    "\n",
    "# Define the output directory\n",
    "output_dir = path"
   ]
  },
  {
   "cell_type": "markdown",
   "metadata": {},
   "source": [
    "In this example we create NIRCam images based on a catalogue (all_filters_lmc.cat) of point sources. This catalogue contains the AB magnitude of each source in the following six filters: F070W, F150W, F200W, F277W, F356W, and F444W. \n",
    "\n",
    "The dictionary of catalogs must use the APT target names as keys, for example `LMC-ASTROMETRIC-FIELD`. Full details on yaml_generator input options are given here: https://mirage-data-simulator.readthedocs.io/en/latest/yaml_generator.html\n"
   ]
  },
  {
   "cell_type": "markdown",
   "metadata": {},
   "source": [
    "This is what the input catalogue looks like. Space separated values with an uncommented header line. \n",
    "\n",
    "``` \n",
    "# position_RA_Dec\n",
    "# abmag\n",
    "# \n",
    "# \n",
    "index x_or_RA y_or_Dec nircam_f070w_magnitude nircam_f150w_magnitude nircam_f200w_magnitude nircam_f277w_magnitude nircam_f356w_magnitude nircam_f444w_magnitude\n",
    "1 80.386396453731 -69.468909240644 21.63889 21.59946 21.93288 22.51786 22.99632 23.4255\n",
    "2 80.385587687224 -69.469200540277 20.42033 20.05396 20.32926 20.92191 21.37946 21.83321\n",
    "3 80.38036547567 -69.470930464875 21.8158 21.86888 22.2175 22.8008 23.28381 23.7064\n",
    "4 80.388130492656 -69.468453170293 21.11582 20.8028 21.08802 21.67932 22.14077 22.59048\n",
    "5 80.388935773363 -69.468195831029 21.76617 21.80178 22.14757 22.73117 23.21336 23.63717\n",
    "```"
   ]
  },
  {
   "cell_type": "markdown",
   "metadata": {},
   "source": [
    "For more information look at the following link \n",
    "\n",
    "https://github.com/spacetelescope/mirage/blob/master/examples/Catalog_Generation_Tools.ipynb"
   ]
  },
  {
   "cell_type": "code",
   "execution_count": null,
   "metadata": {},
   "outputs": [],
   "source": [
    "# Source catalogs to be used\n",
    "cat_dict = { 'LMC-ASTROMETRIC-FIELD': {'nircam': {'point_source': 'preimaging/all_filters_lmc.cat'} ,\n",
    "                                          'fgs': {'point_source': 'dummy.cat'} } ,\n",
    "             '2 LMC-ASTROMETRIC-FIELD': {'nircam': {'point_source': 'preimaging/all_filters_lmc.cat'} ,\n",
    "                                          'fgs': {'point_source': 'dummy.cat'} } }"
   ]
  },
  {
   "cell_type": "markdown",
   "metadata": {},
   "source": [
    "## Running the yaml_generator\n",
    "This will create a collection of yaml files that will be used as input when creating the simulated data. There will be one yaml file for each detector and exposure, so there can be quite a few files created if your programme has lots of exposures or dithers. This LMC  programme will generate 528 files using six NIRCam filters and the JWST FGS. "
   ]
  },
  {
   "cell_type": "code",
   "execution_count": null,
   "metadata": {},
   "outputs": [],
   "source": [
    "# Run the yaml generator\n",
    "\n",
    "yam = yaml_generator.SimInput(xml_file, pointing_file, \n",
    "                              catalogs=cat_dict, \n",
    "                              verbose=True,\n",
    "                              simdata_output_dir=output_dir,\n",
    "                              output_dir=output_dir,\n",
    "                              roll_angle=pav3, \n",
    "                              # to do : explain linear vs raw\n",
    "                              datatype='linear,raw') \n",
    "\n",
    "yam.use_linearized_darks = True\n",
    "yam.create_inputs()"
   ]
  },
  {
   "cell_type": "markdown",
   "metadata": {},
   "source": [
    "## Organizing files according to filter"
   ]
  },
  {
   "cell_type": "markdown",
   "metadata": {},
   "source": [
    "These notebooks will generate a large amount of data and it is useful to keep it organized in sub directories.\n",
    "\n",
    "yaml: all the yaml files organized according to filter\n",
    "mirage_output: linear and uncal files\n",
    "pipeline_level1: rate files\n",
    "pipeline_level2: cal files "
   ]
  },
  {
   "cell_type": "code",
   "execution_count": null,
   "metadata": {},
   "outputs": [],
   "source": [
    "path = os.getcwd()\n",
    "files = glob('jw*yaml')\n",
    "allfiles = glob('jw*')\n",
    "\n",
    "if not os.path.exists(os.path.join(path,'mirage_output')):\n",
    "    os.mkdir(os.path.join(path,'mirage_output'))\n",
    "             \n",
    "if not os.path.exists(os.path.join(path,'pipeline_level1')):\n",
    "    os.mkdir(os.path.join(path,'pipeline_level1'))\n",
    "             \n",
    "if not os.path.exists(os.path.join(path,'pipeline_level2')):\n",
    "    os.mkdir(os.path.join(path,'pipeline_level2'))\n",
    "             \n",
    "if not os.path.exists(os.path.join(path,'yaml')):\n",
    "    os.mkdir(os.path.join(path,'yaml'))"
   ]
  },
  {
   "cell_type": "markdown",
   "metadata": {},
   "source": [
    "Here we store the yaml files in the yaml directory organized according to filter. The cell below will fail if the files have already been relocated before. If you want to intentionally re-do this step, please manually remove the previous files from the output directory."
   ]
  },
  {
   "cell_type": "code",
   "execution_count": null,
   "metadata": {},
   "outputs": [],
   "source": [
    "# we organize files according to filter\n",
    "for yamlfile in files:\n",
    "\n",
    "    with open(yamlfile, 'r') as stream: #open the yaml file in read mode\n",
    "        doc = yaml.load(stream, Loader=yaml.FullLoader)\n",
    "        \n",
    "        filtname = doc['Readout']['filter'] #read the filter keyword\n",
    "        if not os.path.exists(os.path.join(path,'yaml',filtname.lower())):\n",
    "            os.mkdir(os.path.join(path,'yaml',filtname.lower()))\n",
    "    \n",
    "    filetomove = yamlfile  \n",
    "    input_file = filetomove\n",
    "    output_file = os.path.join(path,'yaml',filtname.lower()) \n",
    "    \n",
    "    print('input  = ',input_file)\n",
    "    print('output = ',output_file)\n",
    "    \n",
    "    shutil.move(input_file, output_file) #move the file to the corresponding sub directory\n"
   ]
  },
  {
   "cell_type": "markdown",
   "metadata": {},
   "source": [
    "# Execute MIRAGE and create simulated data\n",
    "\n",
    "Now that the yaml files have been generated, we can execute MIRAGE using them as input parameters and generate the NIRCam images."
   ]
  },
  {
   "cell_type": "markdown",
   "metadata": {},
   "source": [
    "As an example, let us choose filter F150W. We are going to simulate all of the images that were observed using filter F150W. The variable \"listname\" contains the names of the yaml files that we want to process through MIRAGE. There are 128 F150W yaml files.  \n",
    "\n",
    "### This step will take a long time to run. To decrease the run-time, we will only process Exposure 0004. You can change the filter to process all files if desired."
   ]
  },
  {
   "cell_type": "code",
   "execution_count": null,
   "metadata": {},
   "outputs": [],
   "source": [
    "# input parameters\n",
    "\n",
    "filtname = 'f150w'\n",
    "\n",
    "cwd = os.getcwd()\n",
    "filter_pattern = os.path.join(cwd,'yaml',filtname.lower(),'jw01069001001*0004*yaml') \n",
    "files = glob(filter_pattern)[:]\n",
    "listname = files"
   ]
  },
  {
   "cell_type": "code",
   "execution_count": null,
   "metadata": {},
   "outputs": [],
   "source": [
    "# copy the F150W yaml files back in the working directory\n",
    "for yamlfile in files:\n",
    "    input_file = yamlfile         \n",
    "    output_file = cwd \n",
    "    print('input  = ',input_file)\n",
    "    print('output = ',output_file)\n",
    "    shutil.copy(input_file, output_file) #this copies over filter files"
   ]
  },
  {
   "cell_type": "code",
   "execution_count": null,
   "metadata": {},
   "outputs": [],
   "source": [
    "# read the list of yaml files to process\n",
    "t = Table.read(listname, format='ascii.fast_no_header')\n",
    "input_yaml = t['col1']\n",
    "\n",
    "yaml_list = []\n",
    "for k in range(len(input_yaml)):\n",
    "    yaml_list.append(input_yaml[k])\n",
    "\n",
    "print(yaml_list)\n",
    "\n",
    "files = yaml_list\n",
    "paramlist = yaml_list\n",
    "print(files)"
   ]
  },
  {
   "cell_type": "markdown",
   "metadata": {},
   "source": [
    "From each yaml file, Mirage will produce a noiseless seed image, a \"raw\" [(level 1b) file](https://jwst-pipeline.readthedocs.io/en/stable/jwst/data_products/science_products.html?highlight=uncal#uncalibrated-raw-data-uncal), and a linearized ramp (equivalent to the output of the linearity correction step of the [calwebb_detector1 pipeline](https://jwst-pipeline.readthedocs.io/en/stable/jwst/pipeline/calwebb_detector1.html))"
   ]
  },
  {
   "cell_type": "code",
   "execution_count": null,
   "metadata": {
    "tags": []
   },
   "outputs": [],
   "source": [
    "for yamlfile in files:\n",
    "    print('---------------------PROCESSING: ',yamlfile,'  -------------------------------')\n",
    "    \n",
    "    # run Mirage\n",
    "    sim = ImgSim()\n",
    "    sim.paramfile = yamlfile\n",
    "    sim.create()"
   ]
  },
  {
   "cell_type": "markdown",
   "metadata": {},
   "source": [
    "\n",
    "## Examine the output\n",
    "Here we display the output files generated by MIRAGE. The UNCAL file is the raw uncalibrated file. "
   ]
  },
  {
   "cell_type": "markdown",
   "metadata": {},
   "source": [
    "### Seed image\n",
    "The seed image contains only the signal from the astronomical sources and background. There are no detector effects, nor cosmic rays added to this count rate image.\n"
   ]
  },
  {
   "cell_type": "code",
   "execution_count": null,
   "metadata": {},
   "outputs": [],
   "source": [
    "def show(array,title,min=0,max=1000):\n",
    "    plt.figure(figsize=(12,12))\n",
    "    plt.imshow(array,clim=(min,max))\n",
    "    plt.title(title)\n",
    "    plt.colorbar().set_label('DN$^{-}$/s')"
   ]
  },
  {
   "cell_type": "code",
   "execution_count": null,
   "metadata": {},
   "outputs": [],
   "source": [
    "seed_file = 'jw01069001001_01101_00004_nrcb4_uncal_F150W_CLEAR_final_seed_image.fits'\n",
    "\n",
    "with fits.open(seed_file) as hdulist:\n",
    "    seed_data = hdulist[1].data\n",
    "print(seed_data.shape)\n",
    "show(seed_data,'Seed Image',max=5)"
   ]
  },
  {
   "cell_type": "markdown",
   "metadata": {},
   "source": [
    "### Linear file example\n",
    "MIRAGE generates the linear and uncalibrated files. Here we display an example linear file. "
   ]
  },
  {
   "cell_type": "code",
   "execution_count": null,
   "metadata": {},
   "outputs": [],
   "source": [
    "linear_file = 'jw01069001001_01101_00004_nrcb4_linear.fits'\n",
    "with fits.open(linear_file) as hdulist:\n",
    "    linear_data = hdulist['SCI'].data\n",
    "print(linear_data.shape)"
   ]
  },
  {
   "cell_type": "code",
   "execution_count": null,
   "metadata": {},
   "outputs": [],
   "source": [
    "# this image has five groups\n",
    "# we display the last group\n",
    "show(linear_data[0, 4, :, :], \"Final Group linear file\", max=250)"
   ]
  },
  {
   "cell_type": "markdown",
   "metadata": {},
   "source": [
    "### Raw uncalibrated file example\n",
    "First let us display a single group, which is dominated by noise and detector artifacts."
   ]
  },
  {
   "cell_type": "code",
   "execution_count": null,
   "metadata": {},
   "outputs": [],
   "source": [
    "raw_file = 'jw01069001001_01101_00004_nrcb4_uncal.fits'\n",
    "with fits.open(raw_file) as hdulist:\n",
    "    raw_data = hdulist['SCI'].data\n",
    "print(raw_data.shape)"
   ]
  },
  {
   "cell_type": "code",
   "execution_count": null,
   "metadata": {},
   "outputs": [],
   "source": [
    "# the image has five groups. Here we display the last group\n",
    "show(raw_data[0, 4, :, :], \"Final Group uncal file\", max=15000)"
   ]
  },
  {
   "cell_type": "markdown",
   "metadata": {},
   "source": [
    "Many of the instrumental artifacts can be removed by looking at the difference between two groups. Raw data values are integers, so first make the data floats before doing the subtraction."
   ]
  },
  {
   "cell_type": "code",
   "execution_count": null,
   "metadata": {},
   "outputs": [],
   "source": [
    "show(1. * raw_data[0, 4, :, :] - 1. * raw_data[0, 0, :, :], \"Last Minus First Group uncal file\", max=200)"
   ]
  },
  {
   "cell_type": "code",
   "execution_count": null,
   "metadata": {},
   "outputs": [],
   "source": []
  }
 ],
 "metadata": {
  "anaconda-cloud": {},
  "kernelspec": {
   "display_name": "Python 3 (ipykernel)",
   "language": "python",
   "name": "python3"
  },
  "language_info": {
   "codemirror_mode": {
    "name": "ipython",
    "version": 3
   },
   "file_extension": ".py",
   "mimetype": "text/x-python",
   "name": "python",
   "nbconvert_exporter": "python",
   "pygments_lexer": "ipython3",
   "version": "3.8.10"
  }
 },
 "nbformat": 4,
 "nbformat_minor": 4
}<|MERGE_RESOLUTION|>--- conflicted
+++ resolved
@@ -128,11 +128,6 @@
    "metadata": {},
    "outputs": [],
    "source": [
-<<<<<<< HEAD
-    "#/Users/ofox/code/mirage/examples/mirage_data\n",
-    "#if os.environ.get('MIRAGE_DATA', None) is None:\n",
-=======
->>>>>>> 94aa1c7b
     "os.environ['MIRAGE_DATA'] = './mirage_data/'\n"
    ]
   },
