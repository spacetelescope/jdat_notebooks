{
 "cells": [
  {
   "cell_type": "markdown",
   "id": "20ce4694",
   "metadata": {},
   "source": [
    "# MIRI LRS Slit Spectroscopy: Spectral Extraction using the JWST Pipeline\n",
    "\n",
    "July 2023\n",
    "\n",
    "**Use case:** Spectral extraction of slit spectra with the JWST calibration pipeline.<br>\n",
    "**Data:** Publicly available science data<br>\n",
    "**Tools:** jwst, matplotlib, astropy.<br>\n",
    "**Cross-intrument:** NIRSpec, MIRI.<br>\n",
    "**Documentation:** This notebook is part of a STScI's larger [post-pipeline Data Analysis Tools Ecosystem](https://jwst-docs.stsci.edu/jwst-post-pipeline-data-analysis) and can be [downloaded](https://github.com/spacetelescope/dat_pyinthesky/tree/main/jdat_notebooks/MRS_Mstar_analysis) directly from the [JDAT Notebook Github directory](https://github.com/spacetelescope/jdat_notebooks).<br>\n",
    "\n",
    "### Introduction: Spectral extraction in the JWST calibration pipeline\n",
    "\n",
    "The JWST calibration pipeline performs spectrac extraction for all spectroscopic data using basic default assumptions that are tuned to produce accurately calibrated spectra for the majority of science cases. This default method is a simple fixed-width boxcar extraction, where the spectrum is summed over a number of pixels along the cross-dispersion axis, over the valid wavelength range. An aperture correction is applied at each pixel along the spectrum to account for flux lost from the finite-width aperture. \n",
    "\n",
    "The ``extract_1d`` step uses the following inputs for its algorithm:\n",
    "- the spectral extraction reference file: this is a json-formatted file, available as a reference file from the [JWST CRDS system](https://jwst-crds.stsci.edu)\n",
    "- the bounding box: the ``assign_wcs`` step attaches a bounding box definition to the data, which defines the region over which a valid calibration is available. We will demonstrate below how to visualize this region. \n",
    "\n",
    "However the ``extract_1d`` step has the capability to perform more complex spectral extractions, requiring some manual editing of parameters and re-running of the pipeline step. \n",
    "\n",
    "\n",
    "### Aims\n",
    "\n",
    "This notebook will demonstrate how to re-run the spectral extraction step with different settings to illustrate the capabilities of the JWST calibration pipeline. \n",
    "\n",
    "\n",
    "### Assumptions\n",
    "\n",
    "We will demonstrate the spectral extraction methods on resampled, calibrated spectral images. The basic demo and two examples run on Level 3 data, in which the nod exposures have been combined into a single spectral image. Two examples will use the Level 2b data - one of the nodded exposures. \n",
    "\n",
    "\n",
    "### Test data\n",
    "\n",
    "The data used in this notebook is an observation of the Type Ia supernova SN2021aefx, observed by Jha et al in PID 2072 (Obs 1). These data were taken with zero exclusive access period, and published in [Kwok et al 2023](https://ui.adsabs.harvard.edu/abs/2023ApJ...944L...3K/abstract). You can retrieve the data from [this Box folder](https://stsci.box.com/s/i2xi18jziu1iawpkom0z2r94kvf9n9kb), and we recommend you place the files in the ``data/`` folder of this repository, or change the directory settings in the notebook prior to running. \n",
    "\n",
    "You can of course use your own data instead of the demo data. \n",
    "\n",
    "\n",
    "### JWST pipeline version and CRDS context\n",
    "\n",
    "This notebook was written using the calibration pipeline version 1.10.2. We set the CRDS context explicitly to 1089 to match the current latest version in MAST. If you use different pipeline versions or CRDS context, please read the relevant release notes ([here for pipeline](https://github.com/spacetelescope/jwst), [here for CRDS](https://jwst-crds.stsci.edu)) for possibly relevant changes.\n",
    "\n",
    "### Contents\n",
    "\n",
    "1. [The Level 3 data products](#l3data)\n",
    "2. [The spectral extraction reference file](#x1dref)\n",
    "3. [Example 1: Changing the aperture width](#ex1)\n",
    "4. [Example 2: Changing the aperture location](#ex2)\n",
    "5. [Example 3: Extraction with background subtraction](#ex3)\n",
    "6. [Example 4: Tapered column extraction](#ex4)\n",
    "\n"
   ]
  },
  {
   "cell_type": "markdown",
   "id": "14ff9543",
   "metadata": {},
   "source": [
    "## Import Packages"
   ]
  },
  {
   "cell_type": "markdown",
   "id": "e698ce3a-fdaf-4d3b-9109-b980794e94aa",
   "metadata": {},
   "source": [
    "- `astropy.io` fits for accessing FITS files\n",
    "- `os` for managing system paths\n",
    "- `matplotlib` for plotting data\n",
    "- `urllib` for downloading data\n",
    "- `tarfile` for unpacking data\n",
    "- `numpy` for basic array manipulation\n",
    "- `jwst` for running JWST pipeline and handling data products\n",
    "- `json` for working with json files\n",
    "- `crds` for working with JWST reference files"
   ]
  },
  {
   "cell_type": "markdown",
   "metadata": {},
   "source": [
    "<p style=\"font-size:200%; color:#e56020; background-color:#1d1160;\"><b><i>Reviewer note:</i> Begin PEP8 check cells (delete below when finished)</b></p>"
   ]
  },
  {
   "cell_type": "code",
   "execution_count": null,
   "metadata": {},
   "outputs": [],
   "source": [
    "# disable all imported packages' loggers\n",
    "import logging\n",
    "logging.root.manager.loggerDict = {}"
   ]
  },
  {
   "cell_type": "code",
   "execution_count": null,
<<<<<<< HEAD
   "id": "3a130dd2",
=======
>>>>>>> 577ff801
   "metadata": {},
   "outputs": [],
   "source": [
    "# enable PEP8 checker for this notebook\n",
    "%load_ext pycodestyle_magic\n",
    "%flake8_on --ignore E261,E501,W291,W293\n",
    "\n",
    "# only allow the checker to throw warnings when there's a violation\n",
    "logging.getLogger('flake8').setLevel('ERROR')\n",
    "logging.getLogger('stpipe').setLevel('ERROR')"
   ]
  },
  {
   "cell_type": "markdown",
   "metadata": {},
   "source": [
    "<p style=\"font-size:200%; color:#e56020; background-color:#1d1160;\"><b><i>Reviewer note:</i> Begin PEP8 check cells (delete above when finished)</b></p>"
   ]
  },
  {
   "cell_type": "code",
   "execution_count": null,
   "id": "2ff26cc4",
   "metadata": {},
   "outputs": [
    {
     "name": "stderr",
     "output_type": "stream",
     "text": [
      "2023-08-18 11:18:14 - INFO - 3:1: F821 undefined name 'os'\n",
      "2023-08-18 11:18:14 - INFO - 4:1: F821 undefined name 'os'\n",
      "2023-08-18 11:18:14 - INFO - 4:27: F821 undefined name 'os'\n",
      "2023-08-18 11:18:14 - INFO - 5:1: F821 undefined name 'os'\n",
      "2023-08-18 11:18:14 - INFO - 6:31: F821 undefined name 'os'\n"
     ]
    }
   ],
   "source": [
    "# Set CRDS variables first\n",
    "import os\n",
    "import urllib.request\n",
    "import tarfile\n",
    "\n",
    "os.environ['CRDS_CONTEXT'] = 'jwst_1089.pmap'\n",
    "os.environ['CRDS_PATH'] = os.environ['HOME']+'/crds_cache'\n",
    "os.environ['CRDS_SERVER_URL'] = 'https://jwst-crds.stsci.edu'\n",
    "print(f'CRDS cache location: {os.environ[\"CRDS_PATH\"]}')"
   ]
  },
  {
   "cell_type": "code",
   "execution_count": null,
   "id": "08ddf5f7",
   "metadata": {},
   "outputs": [
    {
     "name": "stderr",
     "output_type": "stream",
     "text": [
      "2023-08-18 11:18:14 - INFO - 3:1: E402 module level import not at top of file\n",
      "2023-08-18 11:18:14 - INFO - 4:1: E402 module level import not at top of file\n",
      "2023-08-18 11:18:14 - INFO - 5:1: E402 module level import not at top of file\n",
      "2023-08-18 11:18:14 - INFO - 7:1: E402 module level import not at top of file\n",
      "2023-08-18 11:18:14 - INFO - 8:1: E402 module level import not at top of file\n",
      "2023-08-18 11:18:14 - INFO - 10:1: E402 module level import not at top of file\n",
      "2023-08-18 11:18:14 - INFO - 11:1: E402 module level import not at top of file\n",
      "2023-08-18 11:18:14 - INFO - 12:1: E402 module level import not at top of file\n",
      "2023-08-18 11:18:14 - INFO - 14:1: E402 module level import not at top of file\n",
      "2023-08-18 11:18:14 - INFO - 15:1: E402 module level import not at top of file\n",
      "2023-08-18 11:18:14 - INFO - 16:1: E402 module level import not at top of file\n",
      "2023-08-18 11:18:14 - INFO - 18:1: E402 module level import not at top of file\n",
      "2023-08-18 11:18:14 - INFO - 20:1: E402 module level import not at top of file\n",
      "2023-08-18 11:18:14 - INFO - 21:1: E402 module level import not at top of file\n"
     ]
    }
   ],
   "source": [
    "%matplotlib inline\n",
    "\n",
    "import numpy as np\n",
    "import matplotlib.pyplot as plt\n",
    "\n",
    "import astropy.io.fits as fits\n",
    "import astropy.units as u\n",
    "from astropy.modeling import models, fitting\n",
    "\n",
    "import jwst\n",
    "from jwst import datamodels\n",
    "from jwst.extract_1d import Extract1dStep\n",
    "\n",
    "from matplotlib.patches import Rectangle\n",
    "\n",
    "import json\n",
    "import crds\n",
    "\n",
    "print(f'Using JWST calibration pipeline version {jwst.__version__}')"
   ]
  },
  {
   "cell_type": "code",
   "execution_count": null,
   "id": "305103d5",
   "metadata": {},
   "outputs": [],
   "source": [
    "data_tar_url = 'https://data.science.stsci.edu/redirect/JWST/jwst-data_analysis_tools/MIRI_LRS_notebook/data.tar.gz'\n",
    "\n",
    "# Download and unpack data if needed\n",
    "if not os.path.exists(\"data.tar.gz\"):\n",
    "    print(\"Downloading Data\")\n",
    "    urllib.request.urlretrieve(data_tar_url, 'data.tar.gz')\n",
    "if not os.path.exists(\"data/\"):\n",
    "    print(\"Unpacking Data\")\n",
    "    with tarfile.open('./data.tar.gz', \"r:gz\") as tar:\n",
    "        tar.extractall()"
   ]
  },
  {
   "cell_type": "markdown",
   "id": "611086f4",
   "metadata": {},
   "source": [
    "## 1. The Level 3 Data Products <a id='l3data'></a>\n",
    "\n",
    "\n",
    "Let's start by plotting the main default Level 3 output products:\n",
    "* the ``s2d`` file: this is the 2D image built from the co-added resampled individual nod exposures. \n",
    "* the ``x1d`` file: this is the 1-D extracted spectrum, extracted from the Level 3 ``s2d`` file. \n",
    "\n",
    "The ``s2d`` image shows a bright central trace, flanked by two negative traces. These result from the combination of the nod exposures, each of which also contains a positive and negative trace due to being mutually subtracted for background subtraction. \n",
    "\n",
    "We restrict the short-wavelength end of the x-axis to 5 micron, as our calibration is very poor below this wavelength. The Level 3 spectrum is extracted from the resampled, dither-combined, calibrated exposure. "
   ]
  },
  {
   "cell_type": "code",
   "execution_count": null,
   "id": "a8012bfa",
   "metadata": {},
   "outputs": [],
   "source": [
    "l3_s2d_file = 'data/jw02072-o001_t010_miri_p750l_s2d_1089.fits'\n",
    "l3_s2d = datamodels.open(l3_s2d_file)\n",
    "fig, ax = plt.subplots(figsize=[2, 8])\n",
    "im2d = ax.imshow(l3_s2d.data, origin='lower', aspect='auto', cmap='gist_gray')\n",
    "ax.set_xlabel('column')\n",
    "ax.set_ylabel('row')\n",
    "ax.set_title('SN2021aefx - Level 3 resampled 2D spectral image')\n",
    "fig.colorbar(im2d)\n",
    "fig.show()"
   ]
  },
  {
   "cell_type": "code",
   "execution_count": null,
   "id": "c51f421b",
   "metadata": {},
   "outputs": [],
   "source": [
    "l3_file = 'data/jw02072-o001_t010_miri_p750l_x1d_1089.fits'\n",
    "l3_spec = datamodels.open(l3_file)\n",
    "\n",
    "fig2, ax2 = plt.subplots(figsize=[12, 4])\n",
    "ax2.plot(l3_spec.spec[0].spec_table['WAVELENGTH'], l3_spec.spec[0].spec_table['FLUX'])\n",
    "ax2.set_xlabel('wavelength (um)')\n",
    "ax2.set_ylabel('flux (Jy)')\n",
    "ax2.set_title('SN2021aefx - Level 3 spectrum in MAST (pmap 1089)')\n",
    "ax2.set_xlim(5., 14.)\n",
    "fig2.show()"
   ]
  },
  {
   "cell_type": "markdown",
   "id": "3ae110b4",
   "metadata": {},
   "source": [
    "## The spectral extraction reference file <a id='x1dref'></a>\n",
    "\n",
    "The reference file that tells the ``extract_1d`` algorithm what parameters to use is a text file using the `json` format that is available in [CRDS](https://jwst-crds.stsci.edu). The second reference file used in the extraction is the aperture correction; this corrects for the flux lost as a function of wavelength for the extraction aperture size used. You can use the datamodel attributes of the ``x1d`` file to check which extraction reference file was called by the algorithm. \n",
    "\n",
    "We show below how to examine the file programmatically to see what aperture was used to produce the default Level 3 spectrum shown above. **Note: this json file can easily be opened and edited with a simple text editor**.  \n",
    "\n",
    "Full documentation of the ``extract_1d`` reference file is available [here](https://jwst-pipeline.readthedocs.io/en/latest/jwst/extract_1d/reference_files.html). We recommend you read this page and any links therein carefully to understand how the parameters in the file are applied to the data. "
   ]
  },
  {
   "cell_type": "code",
   "execution_count": null,
   "id": "f0574ee0-84a0-4fa8-ae54-d7b6ca34a7a7",
   "metadata": {
    "tags": []
   },
   "outputs": [],
   "source": [
    "print(f'Spectral extraction reference file used: {l3_spec.meta.ref_file.extract1d.name}')"
   ]
  },
  {
   "cell_type": "code",
   "execution_count": null,
   "id": "95f20a0a-0f24-4d4b-8480-2c37574ad6e8",
   "metadata": {
    "tags": []
   },
   "outputs": [],
   "source": [
    "file_path = 'data/jw02072-o001_t010_miri_p750l_x1d_1089.fits'\n",
    "with fits.open(file_path) as hdul:\n",
    "    header = hdul[0].header\n",
    "    json_ref_default = crds.getreferences(header)['extract1d']\n",
    "\n",
    "    with open(json_ref_default) as json_ref:\n",
    "        x1dref_default = json.load(json_ref)\n",
    "        print('Settings for SLIT data: {}'.format(x1dref_default['apertures'][0]))\n",
    "        print('  ')\n",
    "        print('Settings for SLITLESS data: {}'.format(x1dref_default['apertures'][1]))"
   ]
  },
  {
   "cell_type": "markdown",
   "id": "ecc11d6b",
   "metadata": {},
   "source": [
    "Let's look at what's in this file. \n",
    "\n",
    "* **id**: identification label, in this case specifying the exposure type the parameters will be applied to.\n",
    "* **region_type**: optional, if included must be set to 'target'\n",
    "* **disp_axis**: defines the direction of dispersion (1 for x-axis, 2 for y-axis). **For MIRI LRS this should always be set to 2**. \n",
    "* **xstart** (int): first pixel in the horizontal direction (x-axis; 0-indexed) \n",
    "* **xstop** (int): last pixel in the horizontal direction (x-axis; 0-indexed; limit is **inclusive**)\n",
    "* **bkg_order**: \n",
    "* **use_source_posn** (True/False): if True, this will use the target coordinates to locate the target in the field, and offset the extraction aperture to this location. **We recommend this is set to False**. \n",
    "* **bkg_order**: the polynomial order to be used for background fitting. if the accompanying parameter **bkg_coeff** is not provided, no background fitting will be performed. **For MIRI LRS slit data, default background subtraction is achieved in the Spec2Pipeline, by mutually subtracting nod expsosures**.\n",
    "\n",
    "As for MIRI LRS the dispersion is in the vertical direction (i.e. `disp_axis` = 2), the extraction aperture width is specified with the coordinates `xstart` and `xstop`. If no coordinates `ystart` and `ystop` are provided, the spectrum will be extracted over the full height of the ``s2d`` cutout region. We can illustrate the default extraction parameters on the Level 3 ``s2d`` file. \n"
   ]
  },
  {
   "cell_type": "code",
   "execution_count": null,
   "id": "703f59cd",
   "metadata": {},
   "outputs": [],
   "source": [
    "xstart = x1dref_default['apertures'][0]['xstart']\n",
    "xstop = x1dref_default['apertures'][0]['xstop']\n",
    "ap_height = np.shape(l3_s2d.data)[0]\n",
    "ap_width = xstop - xstart + 1\n",
    "x1d_rect = Rectangle(xy=(xstart, 0), width=ap_width, height=ap_height, angle=0., edgecolor='red',\n",
    "                     facecolor='None', ls='-', lw=1.5)\n",
    "\n",
    "fig, ax = plt.subplots(figsize=[2, 8])\n",
    "im2d = ax.imshow(l3_s2d.data, origin='lower', aspect='auto', cmap='gist_gray')\n",
    "ax.add_patch(x1d_rect)\n",
    "ax.set_xlabel('column')\n",
    "ax.set_ylabel('row')\n",
    "ax.set_title('SN2021aefx - Level 3 resampled 2D spectral image')\n",
    "fig.colorbar(im2d)\n",
    "fig.show()"
   ]
  },
  {
   "cell_type": "markdown",
   "id": "1fd784d9",
   "metadata": {},
   "source": [
    "## Example 1: Changing the extraction width <a id='ex1'></a>\n",
    "\n",
    "In this example, we demonstrate how to change the extraction width from the default. Instead of 8 pixels, we'll extract 12, keeping the aperture centred on the trace. \n",
    "\n",
    "We will modify the values in the json files in python in this notebook, but the file can also simply be edited in a text editor. "
   ]
  },
  {
   "cell_type": "code",
   "execution_count": null,
   "id": "06dc8eb5",
   "metadata": {},
   "outputs": [],
   "source": [
    "xstart2 = xstart - 2\n",
    "xstop2 = xstop + 2\n",
    "print('New xstart, xstop values = {0},{1}'.format(xstart2, xstop2))\n",
    "\n",
    "with open(json_ref_default) as json_ref:\n",
    "    x1dref_default = json.load(json_ref)\n",
    "    x1dref_ex1 = x1dref_default.copy()\n",
    "    x1dref_ex1['apertures'][0]['xstart'] = xstart2\n",
    "    x1dref_ex1['apertures'][0]['xstop'] = xstop2\n",
    "\n",
    "with open('x1d_reffile_example1.json', 'w') as jsrefout:\n",
    "    json.dump(x1dref_ex1, jsrefout, indent=4)"
   ]
  },
  {
   "cell_type": "code",
   "execution_count": null,
   "id": "5bc85413",
   "metadata": {},
   "outputs": [],
   "source": [
    "ap_width2 = xstop2 - xstart2 + 1\n",
    "x1d_rect1 = Rectangle(xy=(xstart, 0), width=ap_width, height=ap_height, angle=0., edgecolor='red',\n",
    "                      facecolor='None', ls='-', lw=1, label='8-px aperture (default)')\n",
    "\n",
    "x1d_rect2 = Rectangle(xy=(xstart2, 0), width=ap_width2, height=ap_height, angle=0., edgecolor='cyan',\n",
    "                      facecolor='None', ls='-', lw=1, label='12-px aperture')\n",
    "\n",
    "fig4, ax4 = plt.subplots(figsize=[2, 8])\n",
    "im2d = ax4.imshow(l3_s2d.data, origin='lower', aspect='auto', cmap='gist_gray')\n",
    "# ax4.add_collection(aps_collection)\n",
    "ax4.add_patch(x1d_rect1)\n",
    "ax4.add_patch(x1d_rect2)\n",
    "\n",
    "ax4.set_xlabel('column')\n",
    "ax4.set_ylabel('row')\n",
    "ax4.set_title('Example 1: Default vs modified extraction aperture')\n",
    "ax4.legend(loc=3)\n",
    "fig.colorbar(im2d)\n",
    "fig.show()"
   ]
  },
  {
   "cell_type": "markdown",
   "id": "87efcb9f",
   "metadata": {},
   "source": [
    "Next we run the spectral extraction step, using this modified reference file. Note: when a step is run individually the file name suffix is different from when we run the Spec3Pipeline in its entirety. The extracted spectrum will now have ``extract1dstep.fits`` in the filename. The custom parameters we pass to the step call:\n",
    "\n",
    "* ``output_file``: we provide a custom output filename for this example (including an output filename renders the ``save_results`` parameter obsolete)\n",
    "* ``override_extract1d``: here we provide the name of the custom reference file we created above\n",
    "\n",
    "We will plot the output against the default extracted product. We expect the spectra to be almost identical; differences can be apparent at the longer wavelengths as our path loss correction is less well calibrated in this low SNR region. "
   ]
  },
  {
   "cell_type": "code",
   "execution_count": null,
   "id": "7304f758",
   "metadata": {},
   "outputs": [],
   "source": [
    "sp3_ex1 = Extract1dStep.call(l3_s2d, output_dir='data/', \n",
    "                             output_file='lrs_slit_extract_example1', override_extract1d='x1d_reffile_example1.json')"
   ]
  },
  {
   "cell_type": "code",
   "execution_count": null,
   "id": "91199fd1",
   "metadata": {},
   "outputs": [],
   "source": [
    "print(sp3_ex1)"
   ]
  },
  {
   "cell_type": "code",
   "execution_count": null,
   "id": "91ebfc64",
   "metadata": {},
   "outputs": [],
   "source": [
    "fig5, ax5 = plt.subplots(figsize=[12, 4])\n",
    "ax5.plot(l3_spec.spec[0].spec_table['WAVELENGTH'], l3_spec.spec[0].spec_table['FLUX'], label='8-px aperture')\n",
    "ax5.plot(sp3_ex1.spec[0].spec_table['WAVELENGTH'], sp3_ex1.spec[0].spec_table['FLUX'], label='12-px aperture')\n",
    "ax5.set_xlabel('wavelength (um)')\n",
    "ax5.set_ylabel('flux (Jy)')\n",
    "ax5.set_title('Example 1: Difference aperture sizes')\n",
    "ax5.set_xlim(5., 14.)\n",
    "ax5.legend()\n",
    "fig5.show()"
   ]
  },
  {
   "cell_type": "markdown",
   "id": "f28a4f8e",
   "metadata": {},
   "source": [
    "## Example 2: Changing aperture location<a id='ex2'></a>\n",
    "\n",
    "In this example we will demonstrate spectral extraction at a different location in the slit. A good use case for this is to extract a spectrum from one of the nodded exposures, prior to combination of the nods in the Spec3Pipeline. We will take the ``s2d`` output from the Spec2Pipeline, and extract the spectrum. In the nod 1 exposure we see the spectrum peak is located in column 13 (0-indexed), and we extract a default 8-px fixed-width aperture. "
   ]
  },
  {
   "cell_type": "code",
   "execution_count": null,
   "id": "8a8cf793",
   "metadata": {},
   "outputs": [],
   "source": [
    "l2_s2d_file = 'data/jw02072001001_06101_00001_mirimage_s2d.fits'\n",
    "l2_s2d = datamodels.open(l2_s2d_file)"
   ]
  },
  {
   "cell_type": "code",
   "execution_count": null,
   "id": "55c81453",
   "metadata": {},
   "outputs": [],
   "source": [
    "xstart3 = 9\n",
    "xstop3 = 17\n",
    "\n",
    "with open(json_ref_default) as json_ref:\n",
    "    x1dref_default = json.load(json_ref)\n",
    "    x1dref_ex2 = x1dref_default.copy()\n",
    "    x1dref_ex2['apertures'][0]['xstart'] = xstart3\n",
    "    x1dref_ex2['apertures'][0]['xstop'] = xstop3\n",
    "\n",
    "with open('x1d_reffile_example2.json', 'w') as jsrefout:\n",
    "    json.dump(x1dref_ex2, jsrefout, indent=4)"
   ]
  },
  {
   "cell_type": "code",
   "execution_count": null,
   "id": "fe340506",
   "metadata": {},
   "outputs": [],
   "source": [
    "ap_width3 = xstop3 - xstart3 + 1\n",
    "x1d_rect3 = Rectangle(xy=(xstart3, 0), width=ap_width3, height=ap_height, angle=0., edgecolor='red',\n",
    "                      facecolor='None', ls='-', lw=1, label='8-px aperture at nod 1 location')\n",
    "\n",
    "fig6, ax6 = plt.subplots(figsize=[2, 8])\n",
    "im2d = ax6.imshow(l2_s2d.data, origin='lower', aspect='auto', cmap='gist_gray')\n",
    "ax6.add_patch(x1d_rect3)\n",
    "ax6.set_xlabel('column')\n",
    "ax6.set_ylabel('row')\n",
    "ax6.set_title('Example 2: Different aperture location')\n",
    "ax6.legend(loc=3)\n",
    "fig6.colorbar(im2d)\n",
    "fig6.show()"
   ]
  },
  {
   "cell_type": "code",
   "execution_count": null,
   "id": "3b0b287b",
   "metadata": {},
   "outputs": [],
   "source": [
    "sp2_ex2 = Extract1dStep.call(l2_s2d_file, output_dir='data/', output_file='lrs_slit_extract_example2',\n",
    "                             override_extract1d='x1d_reffile_example2.json')"
   ]
  },
  {
   "cell_type": "markdown",
   "id": "32eaa24e",
   "metadata": {},
   "source": [
    "Let's again plot the output against the default extracted product. We expect this 1-nod spectrum to be noisier but not significantly different from the combined product. The spectrum may have more bad pixels that manifest as spikes or dips in the spectrum. "
   ]
  },
  {
   "cell_type": "code",
   "execution_count": null,
   "id": "ce8eccfb",
   "metadata": {},
   "outputs": [],
   "source": [
    "fig7, ax7 = plt.subplots(figsize=[12, 4])\n",
    "ax7.plot(l3_spec.spec[0].spec_table['WAVELENGTH'], l3_spec.spec[0].spec_table['FLUX'], label='default location (nods combined)')\n",
    "ax7.plot(sp2_ex2.spec[0].spec_table['WAVELENGTH'], sp2_ex2.spec[0].spec_table['FLUX'], label='nod 1 location (single nod)')\n",
    "ax7.set_xlabel('wavelength (um)')\n",
    "ax7.set_ylabel('flux (Jy)')\n",
    "ax7.set_title('Example 2: Different aperture locations')\n",
    "ax7.set_xlim(5., 14.)\n",
    "ax7.legend()\n",
    "fig7.show()"
   ]
  },
  {
   "cell_type": "markdown",
   "id": "39492ab3",
   "metadata": {},
   "source": [
    "## Example 3: Extraction with background subtraction<a id='ex3'></a>\n",
    "\n",
    "For LRS slit observations, the default background subtraction strategy is performed in the ``background`` step in the Spec2Pipeline; the 2 nodded exposures are mutually subtracted, resulting in each returning a 2D spectral image with a positive and a negative trace, and the background subtracted. \n",
    "\n",
    "For non-standard cases or slitless LRS data it is however possible to subtract a background as part of the spectral extraction in ``extract_1d``. In the ``extract_1d`` reference file we can pass specific parameters for the background:\n",
    "* bkg_coeff (list or list of floats): the regions to be used as background. **This is the main parameter required for background subtraction**\n",
    "* bkg_fit (string): the type or method of the background computation. (e.g. None, 'poly', 'mean' or 'median')\n",
    "* bkg_order (int): the order of polynomial to fit to background regions. if bkg_fit is not set to 'poly', this parameter will be ignored. \n",
    "* smoothing_length (odd int; optional): the width of the boxcar filter that will be used to smooth the background signal in the dispersion direction. This can provide a better quality in case of noisy data. \n",
    "\n",
    "The 'poly' option for the ``bkg_fit`` parameter will take the value of all pixels in the background region on a given row, and fit a polynomial of order ``bkg_order`` to them. This option can be useful in cases where a gradient is present in the background. \n",
    "\n",
    "The data we're using here already has the background subtracted so we expect the impact of this to be minimal, but we provide a demonstration using the nod 1, level 2b spectral image. In this example we will calculate the background from 2 4-column windows, setting the ``bkg_fit`` to 'median'. \n",
    "\n"
   ]
  },
  {
   "cell_type": "code",
   "execution_count": null,
   "id": "b4ea99ea",
   "metadata": {},
   "outputs": [],
   "source": [
    "rows = [140, 200, 325]\n",
    "fig8, ax8 = plt.subplots(figsize=[8, 4])\n",
    "ncols = np.shape(l2_s2d.data)[1]\n",
    "pltx = np.arange(ncols)\n",
    "for rr in rows:\n",
    "    label = 'row {}'.format(rr)\n",
    "    ax8.plot(pltx, l2_s2d.data[rr, :], label=label)\n",
    "ax8.axvline(x=1, ymin=0, ymax=1, ls='--', lw=1., color='coral', label='background regions')\n",
    "ax8.axvline(x=5, ymin=0, ymax=1, ls='--', lw=1., color='coral')\n",
    "ax8.axvline(x=39, ymin=0, ymax=1, ls='--', lw=1., color='coral')\n",
    "ax8.axvline(x=43, ymin=0, ymax=1, ls='--', lw=1., color='coral')\n",
    "ax8.legend()\n",
    "fig8.show()"
   ]
  },
  {
   "cell_type": "code",
   "execution_count": null,
   "id": "1238d6c9",
   "metadata": {},
   "outputs": [],
   "source": [
    "with open(json_ref_default) as json_ref:\n",
    "    x1dref_default = json.load(json_ref)\n",
    "    x1dref_ex3 = x1dref_default.copy()\n",
    "    x1dref_ex3['apertures'][0]['xstart'] = xstart3\n",
    "    x1dref_ex3['apertures'][0]['xstop'] = xstop3\n",
    "    x1dref_ex3['apertures'][0]['bkg_coeff'] = [[0.5], [4.5], [38.5], [43.5]]\n",
    "    x1dref_ex3['apertures'][0]['bkg_fit'] = 'median'\n",
    "\n",
    "with open('x1d_reffile_example3.json', 'w') as jsrefout:\n",
    "    json.dump(x1dref_ex3, jsrefout, indent=4)"
   ]
  },
  {
   "cell_type": "code",
   "execution_count": null,
   "id": "ac0d2746",
   "metadata": {},
   "outputs": [],
   "source": [
    "sp2_ex3 = Extract1dStep.call(l2_s2d_file, output_dir='data/', output_file='lrs_slit_extract_example3',\n",
    "                             override_extract1d='x1d_reffile_example3.json')"
   ]
  },
  {
   "cell_type": "markdown",
   "id": "45b69d9b",
   "metadata": {},
   "source": [
    "When the ``extract_1d`` step performs a background subtraction, the background spectrum is part of the output product, so you can check what was subtracted. In the plot below we can see that, as expected, the background for this particular exposure is near-zero (apart from the noisy long-wavelength end), as the subtraction was already performed. "
   ]
  },
  {
   "cell_type": "code",
   "execution_count": null,
   "id": "7210c9ac",
   "metadata": {},
   "outputs": [],
   "source": [
    "fig9, ax9 = plt.subplots(nrows=2, ncols=1, figsize=[12, 4])\n",
    "# ax9.plot(l3_spec.spec[0].spec_table['WAVELENGTH'], l3_spec.spec[0].spec_table['FLUX'], label='default location (nods combined)')\n",
    "ax9[0].plot(sp2_ex2.spec[0].spec_table['WAVELENGTH'], sp2_ex2.spec[0].spec_table['FLUX'], label='nod 1 spectrum - no bkg sub')\n",
    "ax9[0].plot(sp2_ex3.spec[0].spec_table['WAVELENGTH'], sp2_ex3.spec[0].spec_table['FLUX'], label='nod 1 spectrum - with bkg sub')\n",
    "ax9[1].plot(sp2_ex3.spec[0].spec_table['WAVELENGTH'], sp2_ex3.spec[0].spec_table['BACKGROUND'], label='background')\n",
    "ax9[1].set_xlabel('wavelength (um)')\n",
    "ax9[0].set_ylabel('flux (Jy)')\n",
    "ax9[0].set_title('Example 3: Extraction with background subtraction')\n",
    "ax9[0].set_xlim(5., 14.)\n",
    "ax9[1].set_xlim(5., 14.)\n",
    "ax9[0].legend()\n",
    "ax9[1].legend()\n",
    "fig9.show()"
   ]
  },
  {
   "cell_type": "markdown",
   "id": "e01786eb",
   "metadata": {},
   "source": [
    "## Example 4: Tapered column extraction<a id='ex4'></a>\n",
    "\n",
    "In this example we will use the JWST calibration pipeline to perform a spectral extraction in a tapered column aperture. The way to specify this in the extraction reference file is to use the ``src_soeff`` parameter instead of the simpler ``xstart``, ``xstop`` settings. The ``src_coeff`` parameter can take polynomial coefficients rather than fixed pixel values. In this example, we will define a tapered column aperture corresponding to 3 * the FWHM of the spatial profile. \n",
    "\n",
    "Polynomial definitions for the extraction aperture can be specified as a function of pixels or wavelength, which is defined in the ``independent_var`` parameter. \n",
    "\n",
    "We will use pre-measured FWHM values as a function of **wavelength** to fit a straight line to the FWHM($\\lambda$) profile, and set the extraction parameters according to this fit. The FWHM can of course also be measured directly from the data as well. "
   ]
  },
  {
   "cell_type": "code",
   "execution_count": null,
   "id": "9e3c2433",
   "metadata": {},
   "outputs": [],
   "source": [
    "def calc_xap_fit():\n",
    "    # these are values measured from commissioning data. FWHM is in arcsec.\n",
    "    lam = [5.0, 7.5, 10.0, 12.0]\n",
    "    fwhm = [0.29, 0.3, 0.36, 0.42]\n",
    "\n",
    "    # convert from arcsec to pixel using MIRI pixel scaling of 0.11 arcsec/px\n",
    "    fwhm_px = fwhm / (0.11*u.arcsec/u.pixel)\n",
    "\n",
    "    # we want to extract 3 * fwhm, which means 1.5 * fwhm on either side of the trace\n",
    "    xap_pix = 1.5 * fwhm_px\n",
    "\n",
    "    # now we want to fit a line to these points\n",
    "    line_init = models.Linear1D()\n",
    "    fit = fitting.LinearLSQFitter()\n",
    "\n",
    "    fitted_line = fit(line_init, lam, xap_pix.value)\n",
    "    print(fitted_line)\n",
    "\n",
    "    fig, ax = plt.subplots(figsize=[8, 4])\n",
    "    xplt = np.linspace(4.0, 14., num=50)\n",
    "    ax.plot(lam, xap_pix.value, 'rx', label='1.5 * FWHM(px)')\n",
    "    ax.plot(xplt, fitted_line(xplt), 'b-', label='best-fit line')\n",
    "    ax.set_xlabel('wavelength')\n",
    "    ax.set_ylabel('px')\n",
    "    ax.legend()\n",
    "\n",
    "    return fitted_line"
   ]
  },
  {
   "cell_type": "code",
   "execution_count": null,
   "id": "e21fcec5",
   "metadata": {},
   "outputs": [],
   "source": [
    "poly_pos = calc_xap_fit()\n",
    "print(poly_pos.slope, poly_pos.intercept)"
   ]
  },
  {
   "cell_type": "markdown",
   "id": "f7dc8785",
   "metadata": {},
   "source": [
    "The above polynomial defines the relationship between wavelength and the number of pixels to extract. To ensure that the extractio location is centred on the location of the spectrum, we add to the intercept value the central location of the trace, which is at column 30.5. \n",
    "\n",
    "In the next cell, we provide these parameters to the ``src_coeff`` parameter in the extraction reference file. **Note: The ``src_coeff`` parameter takes precedence over the ``xstart`` and ``xstop`` parameters if all 3 are present; for clarity we remove the latter from our reference file.**"
   ]
  },
  {
   "cell_type": "code",
   "execution_count": null,
   "id": "a9c9d403",
   "metadata": {},
   "outputs": [],
   "source": [
    "trace_cen = 30.5\n",
    "\n",
    "with open(json_ref_default) as json_ref:\n",
    "    x1dref_default = json.load(json_ref)\n",
    "    x1dref_ex4 = x1dref_default.copy()\n",
    "    x1dref_ex4['apertures'][0]['xstart'] = None\n",
    "    x1dref_ex4['apertures'][0]['xstop'] = None\n",
    "    x1dref_ex4['apertures'][0]['independent_var'] = 'wavelength'\n",
    "    x1dref_ex4['apertures'][0]['src_coeff'] = [[-1*poly_pos.intercept.value + trace_cen, -1*poly_pos.slope.value], [poly_pos.intercept.value + trace_cen, poly_pos.slope.value]]\n",
    "\n",
    "with open('x1d_reffile_example4.json', 'w') as jsrefout:\n",
    "    json.dump(x1dref_ex4, jsrefout, indent=4)"
   ]
  },
  {
   "cell_type": "code",
   "execution_count": null,
   "id": "71789e83",
   "metadata": {},
   "outputs": [],
   "source": [
    "sp3_ex4 = Extract1dStep.call(l3_s2d, output_dir='data/', \n",
    "                             output_file='lrs_slit_extract_example4', override_extract1d='x1d_reffile_example4.json')"
   ]
  },
  {
   "cell_type": "code",
   "execution_count": null,
   "id": "9d1bc74c",
   "metadata": {},
   "outputs": [],
   "source": [
    "fig10, ax10 = plt.subplots(figsize=[12, 4])\n",
    "ax10.plot(l3_spec.spec[0].spec_table['WAVELENGTH'], l3_spec.spec[0].spec_table['FLUX'], label='default fixed-width aperture')\n",
    "ax10.plot(sp3_ex4.spec[0].spec_table['WAVELENGTH'], sp3_ex4.spec[0].spec_table['FLUX'], label='tapered column aperture')\n",
    "ax10.set_xlabel('wavelength (um)')\n",
    "ax10.set_ylabel('flux (Jy)')\n",
    "ax10.set_title('Example 4: Tapered column vs. fixed-width extraction aperture')\n",
    "ax10.set_xlim(5., 14.)\n",
    "ax10.legend()\n",
    "fig10.show()"
   ]
  },
  {
   "cell_type": "markdown",
   "id": "378f8393",
   "metadata": {},
   "source": [
    "The output spectrum also contains a reference to the number of pixels used for the extraction as a function of wavelength. Let's visualize that too. \n"
   ]
  },
  {
   "cell_type": "code",
   "execution_count": null,
   "id": "78ca0c68",
   "metadata": {},
   "outputs": [],
   "source": [
    "fig11, ax11 = plt.subplots(figsize=[12, 4])\n",
    "ax11.plot(l3_spec.spec[0].spec_table['WAVELENGTH'], l3_spec.spec[0].spec_table['NPIXELS'], label='default fixed-width aperture')\n",
    "ax11.plot(sp3_ex4.spec[0].spec_table['WAVELENGTH'], sp3_ex4.spec[0].spec_table['NPIXELS'], label='tapered column aperture')\n",
    "ax11.set_xlabel('wavelength (um)')\n",
    "ax11.set_ylabel('number of pixels')\n",
    "ax11.set_title('Example 4: Number of pixels extracted')\n",
    "ax11.set_xlim(5., 14.)\n",
    "ax11.legend()\n",
    "fig11.show()"
   ]
  },
  {
   "cell_type": "markdown",
   "id": "f4501ee7",
   "metadata": {},
   "source": [
    "## Summary\n",
    "\n",
    "We hope this notebook was useful in helping you understand the capabilities of the JWST calibration for spectral extraction. The above examples are not an exhaustive list of all the possibilities: different methods of source and background extraction can be combined for more complex extraction operations. \n",
    "\n",
    "**If you have any questions, comments, or requests for further demos of these capabilities, please contact the [JWST Helpdesk](http://jwsthelp.stsci.edu/).**"
   ]
  }
 ],
 "metadata": {
  "kernelspec": {
   "display_name": "Python 3 (ipykernel)",
   "language": "python",
   "name": "python3"
  },
  "language_info": {
   "codemirror_mode": {
    "name": "ipython",
    "version": 3
   },
   "file_extension": ".py",
   "mimetype": "text/x-python",
   "name": "python",
   "nbconvert_exporter": "python",
   "pygments_lexer": "ipython3",
   "version": "3.11.4"
  }
 },
 "nbformat": 4,
 "nbformat_minor": 5
}<|MERGE_RESOLUTION|>--- conflicted
+++ resolved
@@ -103,10 +103,6 @@
   {
    "cell_type": "code",
    "execution_count": null,
-<<<<<<< HEAD
-   "id": "3a130dd2",
-=======
->>>>>>> 577ff801
    "metadata": {},
    "outputs": [],
    "source": [
@@ -129,7 +125,7 @@
   {
    "cell_type": "code",
    "execution_count": null,
-   "id": "2ff26cc4",
+   "id": "3a130dd2",
    "metadata": {},
    "outputs": [
     {
